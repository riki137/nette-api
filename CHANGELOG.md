# Change Log
All notable changes to this project will be documented in this file.
Updates should follow the [Keep a CHANGELOG](http://keepachangelog.com/) principles.

## [Unreleased][unreleased]

<<<<<<< HEAD

### Added

* Available values now can have description in Console and OpenApiHandler. Just use associative array - keys are available values, values are their description
=======
### Added

* RedirectResponse which implements ResponseInterface

### Fixed

* Yaml format for OpenApiHandler is available only if symfony/yaml is installed
* RedirectOutput use new RedirectResponse
>>>>>>> feaf8d8c

## 2.6.0 - 2021-10-08

### Updated

* Use relaxed TokenRepositoryInterface in BearerTokenAuthorization ([more info here](https://github.com/tomaj/nette-api/pull/112))

## 2.5.0 - 2021-09-17

#### Fixed

* Empty console input fixed by adding checkbox for each parameter
* Handling wrong input for Get and Post InputParam
* File and cookie parameters in Open API handler
* Correct error shown when putting non-OutputInterface into ApiHandlerInterface::outputs()

## 2.4.0 - 2021-04-24

#### Added

* User can set own form renderer for API console and own template file(s) for API console and for API listing

## 2.3.1 - 2021-04-13

#### Fixed

* Added RateLimit to ApiDecider::addApi

## 2.3.0 - 2021-01-20

#### Changed

* Form in API console is rendered with BootstrapVerticalRenderer instead of BootstrapRenderer (labels are over fields instead of left side)

#### Added

* Added API key authentication (query, header, cookie) - see https://swagger.io/docs/specification/authentication/api-keys/

* Added missing strict_types declarations

#### Fixed

* Open API handler warnings about unused security schemes

* ApiPresenter detailed error unit test

* Compatibility with latte 2.9.0

## 2.2.0 - 2020-08-27

#### Added

* Added Basic authentication

## 2.1.0 - 2020-05-12

#### Changed

* Rewritten ApiPresenter

#### Added

* Added API rate limit 
* Added custom headers to API console
* Added field for timeout to API console
* OpenAPI handler
* Information about RESTful urls

#### Fixed

* Fixed sending empty string in multi params
* UrlEncoding values sending through get param inputs
* Fixed static url part `/api/` in console
* Fixed generating urls in console for RESTful urls using ApiLink and EndpointInterface

## 2.0.1 - 2020-03-24

#### Fixed

* Fixed return types for ConsoleRequest::processParam() and ConsoleResponse::getResponseHeaders()

## 2.0.0 - 2019-06-12

#### Changed

* Updated nette libs to version 3.0.0 (BC break)
* Added typehints (BC break)
* Splitted InputParam to multiple subclasses (BC break)
* Removed type TYPE_POST_JSON_KEY (BC break)
* Wrong input now returns code 400 instead of 500 (BC break if somebody checks return code)
* Replaced handler information array triplet (endpoint, handler, authorization) with class Api (BC break for API console usage)
* Renamed some methods from ApiDecider (BC break)
* Pretty JSON output in API console - without escaping unicode and slashes

#### Added

* Added type JsonInputParam with scheme as replacement for type TYPE_POST_JSON_KEY
* Detailed error for wrong input if debugger is enabled
* Added summary (short description), description, tags and deprecated flag for API handlers
* Added description, default value and example for input params
* Added output validator

#### Removed

* Removed support for PHP 5.6, 7.0 and hhvm (BC Break)
* Removed deprecated class ApiResponse (BC Break)

## 1.17.0 - 2020-08-27

#### Changed

* Detailed error message enabled only for non production mode

## 1.16.0 - 2019-06-19

#### Added

* Added ApiLink Macro

## 1.15.0 - 2019-03-13

#### Added

* Added possibility to set own scope to Manager
* Added JSON validation - if JSON is invalid, throw "wrong input" error instead of setting params to null

## 1.14.0 - 2018-08-02

### Added

* Added possibility to set own headers for CorsPreflightHandler
* Added expiration to JsonApiResponse

## 1.13.2 - 2018-03-23

### Fixed

* Removed names of components because of commit in nette/component-model (https://github.com/nette/component-model/commit/1fb769f4602cf82694941530bac1111b3c5cd11b)

## 1.13.1 - 2018-03-16

### Fixed

* Fixed console for POST_JSON_KEY(s)

## 1.13.0 - 2018-03-15

### Added

* New InputParam type - POST_JSON_KEY for parsing key from json data in post body
* Updated leaguge/fractal and other packages minor upgrade

## 1.12.0 - 2018-02-08

### Fixed

* Fixed console POST FIELDS output for integer values
* Fixed parsing headers on nginx - missing method `getallheaders`

## 1.11.0 - 2017-05-12

### Added

* Added possibility to send current PHPSESSID via API Web Console
* Removed Content-Type from CORS headers

## 1.10.0 - 2016-12-14

### Added

* Added X-Requested-With header to Cors handler

## 1.9.1 - 2016-11-28

### Fixed

* Added possibility to send empty fields via console request

## 1.9.0 - 2016-11-08

### Added

* Added support for PUT fields

## 1.8.1 - 2016-10-28

* Updated league/fractal library to 0.14.0

## 1.8.0 - 2016-09-28

### Added

* Added cors headers - Access-Control-Allow-Headers and Access-Control-Allow-Methods

## 1.7.0 - 2016-09-11

### Added

* Added default CORS preflight handler
* Added possibility to enable global preflight handler for all handlers with `enableGlobalPreflight()` on `ApiDecider` 

## 1.6.2 - 2016-07-22

### Fixed

* InputParam validation of multi params, if available values are defined

## 1.6.1 - 2016-07-05

### Changed

* End of support for php < 5.6
* Service of type Tomaj\NetteApi\Misc\IpDetectorInterface is no more required if service of type Tomaj\NetteApi\Logger\ApiLoggerInterface is not configured and used
* Service of type Tomaj\NetteApi\Logger\ApiLoggerInterface need not be named "apiLogger"

## 1.6.0 - 2016-05-11

### Added

* Added Content-Length header to Json and Xml responses

## 1.5.0 - 2016-05-04

### Changed

* ApiPresenter: getRequestDomain() returns port as well
* Updated JsonApiResponse - separate charset from content type as changed in nette/application 2.3.12
* Also change nette/application minimal version to 2.3.12

## 1.4.0 - 2016-04-01

### Changed

* changed rendering in API console when available values are set

### Fxed

* fixed negative values for response time in API web console

## 1.3.0 - 2016-02-17

### Added

* added tracy for error logging from ApiPresenter
* added tests for ApiPresenter

## 1.2.0 - 2016-02-11

### Added

* New ability to send new input types:
   - send RAW POST data
   - send COOKIES
   - send FILEs
   - (more info in readme section Inputs)
* all new types are available in test console for easy testing api calls

## 1.1.0 - 2016-01-15

### Added

* Added CORS support to ApiPresenter. Available options:
   - 'auto' - send back header Access-Control-Allow-Origin with domain that made request
   - '*' - send header with '*' - this will work fine if you dont need to send cookies via ajax calls to api with jquery $.ajax with xhrFields: { withCredentials: true } settings
   - 'off' - will not send any CORS header
   - other - any other value will be send in Access-Control-Allow-Origin header
* Rewritten few internal functions

## 1.0.1 - 2015-01-07

### Fixed

* Fixed parsing array variables from GET and POST when using multi InputParam

## 1.0.0 - 2016-01-06

### Added

First version that can be used for api. Contains

* Authorization
* Handling api request
* Logging
* UI Control for api listing
* UI Control for web console to test api endpoints
* Api versioning<|MERGE_RESOLUTION|>--- conflicted
+++ resolved
@@ -4,21 +4,16 @@
 
 ## [Unreleased][unreleased]
 
-<<<<<<< HEAD
-
-### Added
-
+
+### Added
+
+* RedirectResponse which implements ResponseInterface
 * Available values now can have description in Console and OpenApiHandler. Just use associative array - keys are available values, values are their description
-=======
-### Added
-
-* RedirectResponse which implements ResponseInterface
 
 ### Fixed
 
 * Yaml format for OpenApiHandler is available only if symfony/yaml is installed
 * RedirectOutput use new RedirectResponse
->>>>>>> feaf8d8c
 
 ## 2.6.0 - 2021-10-08
 
